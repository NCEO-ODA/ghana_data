#!/usr/bin/env python

import numpy as np
import gdal

# from dask import LocalCluster

from basic_calcs import ERA5_VARIABLES, MODIS_VARIABLES
from basic_calcs import TAMSAT_VARIABLES

from basic_calcs import calculate_climatology
from basic_calcs import get_modis_ds
from basic_calcs import get_era5_ds
from basic_calcs import get_tamsat_ds


def to_tif(x, fname, nx, ny, n_bands, geoT, proj):
    drv = gdal.GetDriverByName("GTiff")
    dst_ds = drv.Create(
        fname,
        nx,
        ny,
        n_bands,
        gdal.GDT_Float32,
        options=[
            "COMPRESS=DEFLATE",
            "TILED=YES",
            "BIGTIFF=YES",
            "PREDICTOR=1",
        ],
    )
    dst_ds.SetGeoTransform(geoT)
    dst_ds.SetProjection(proj)
    for band in range(n_bands):
        print(band)
        dst_ds.GetRasterBand(band + 1).WriteArray(
            x.isel({"month": band}).values
        )
    dst_ds = None


if __name__ == "__main__":

    clim_periods = {
        "long": [2002, 2019],
        "recent": [2015, 2019],
        "past": [2002, 2010],
    }
<<<<<<< HEAD
    ####### ERA5
    g = gdal.Open("/gws/nopw/j04/odanceo/public/ERA5_meteo/precip_2001.tif")
    geoT = g.GetGeoTransform()
    proj = g.GetProjectionRef()
    nx, ny = g.RasterXSize, g.RasterYSize
    for variable in ERA5_VARIABLES:
        ds = get_era5_ds(variable)
        for k, v in clim_periods.items():
            print(variable, k)
            m, s = calculate_climatology(
                ds, first_year=v[0], period="time.month", last_year=v[1]
            )
=======
    ERA5 = False
    TAMSAT = False
    MODIS = True
    if ERA5:
        ####### ERA5
        g = gdal.Open("/gws/nopw/j04/odanceo/public/ERA5_meteo/precip_2001.tif")
        geoT = g.GetGeoTransform()
        proj = g.GetProjectionRef()
        nx, ny = g.RasterXSize, g.RasterYSize
        for variable in ERA5_VARIABLES:
            ds = get_era5_ds(variable)
            for k, v in clim_periods.items():
                m, s = calculate_climatology(
                    ds, first_year=v[0], period="time.month", last_year=v[1]
                )
>>>>>>> ac8c26ff

                fname = f"/gws/nopw/j04/odanceo/public/ERA5_meteo/clim_mean_{variable}_{k}.tif"
                to_tif(m.compute(), fname, nx, ny, 12, geoT, proj)
                fname = f"/gws/nopw/j04/odanceo/public/ERA5_meteo/clim_std_{variable}_{k}.tif"
                to_tif(s.compute(), fname, nx, ny, 12, geoT, proj)

<<<<<<< HEAD
    ####### TAMSAT
    g = gdal.Open(
        "/gws/nopw/j04/odanceo/public/soil_moisture/nc/GTiff/tamsat_precip_2001.tif"
    )
    geoT = g.GetGeoTransform()
    proj = g.GetProjectionRef()
    nx, ny = g.RasterXSize, g.RasterYSize
    for variable in TAMSAT_VARIABLES:
        ds = get_tamsat_ds(variable)
        for k, v in clim_periods.items():
            print(variable, k)
            m, s = calculate_climatology(
                ds, first_year=v[0], period="time.month", last_year=v[1]
            )
=======
    if TAMSAT:
        ####### TAMSAT
        g = gdal.Open(
            "/gws/nopw/j04/odanceo/public/soil_moisture/nc/GTiff/tamsat_precip_2001.tif"
        )
        geoT = g.GetGeoTransform()
        proj = g.GetProjectionRef()
        nx, ny = g.RasterXSize, g.RasterYSize
        for variable in TAMSAT_VARIABLES:
            ds = get_tamsat_ds(variable)
            for k, v in clim_periods.items():
                m, s = calculate_climatology(
                    ds, first_year=v[0], period="time.month", last_year=v[1]
                )
>>>>>>> ac8c26ff

                fname = f"/gws/nopw/j04/odanceo/public/soil_moisture/nc/GTiff/clim_mean_{variable}_{k}.tif"
                to_tif(m.compute(), fname, nx, ny, 12, geoT, proj)
                fname = f"/gws/nopw/j04/odanceo/public/soil_moisture/nc/GTiff/clim_std_{variable}_{k}.tif"
                to_tif(s.compute(), fname, nx, ny, 12, geoT, proj)
    if MODIS:
        client = Client(n_workers=2)
        ### MODIS
        g = gdal.Open("/gws/nopw/j04/odanceo/public/MCD15/Lai_500m_2010wgs84.tif")
        geoT = g.GetGeoTransform()
        proj = g.GetProjectionRef()
        nx, ny = g.RasterXSize, g.RasterYSize
        for variable in ["Lai_500m", "Fpar_500m"]:
            ds = get_modis_ds(product=variable, n_workers=10)
            for k, v in clim_periods.items():
                print(variable, k)
                m, s = calculate_climatology(
                    ds, first_year=v[0], period="time.month", last_year=v[1]
                )
                print("dumping to disk...")
                fname = f"/gws/nopw/j04/odanceo/public/MCD15/clim_mean_{variable}_{k}.tif"
                to_tif(m, fname, nx, ny, 12, geoT, proj)
                fname = f"/gws/nopw/j04/odanceo/public/MCD15/clim_std_{variable}_{k}.tif"
                to_tif(s, fname, nx, ny, 12, geoT, proj)<|MERGE_RESOLUTION|>--- conflicted
+++ resolved
@@ -46,20 +46,6 @@
         "recent": [2015, 2019],
         "past": [2002, 2010],
     }
-<<<<<<< HEAD
-    ####### ERA5
-    g = gdal.Open("/gws/nopw/j04/odanceo/public/ERA5_meteo/precip_2001.tif")
-    geoT = g.GetGeoTransform()
-    proj = g.GetProjectionRef()
-    nx, ny = g.RasterXSize, g.RasterYSize
-    for variable in ERA5_VARIABLES:
-        ds = get_era5_ds(variable)
-        for k, v in clim_periods.items():
-            print(variable, k)
-            m, s = calculate_climatology(
-                ds, first_year=v[0], period="time.month", last_year=v[1]
-            )
-=======
     ERA5 = False
     TAMSAT = False
     MODIS = True
@@ -75,29 +61,12 @@
                 m, s = calculate_climatology(
                     ds, first_year=v[0], period="time.month", last_year=v[1]
                 )
->>>>>>> ac8c26ff
 
                 fname = f"/gws/nopw/j04/odanceo/public/ERA5_meteo/clim_mean_{variable}_{k}.tif"
                 to_tif(m.compute(), fname, nx, ny, 12, geoT, proj)
                 fname = f"/gws/nopw/j04/odanceo/public/ERA5_meteo/clim_std_{variable}_{k}.tif"
                 to_tif(s.compute(), fname, nx, ny, 12, geoT, proj)
 
-<<<<<<< HEAD
-    ####### TAMSAT
-    g = gdal.Open(
-        "/gws/nopw/j04/odanceo/public/soil_moisture/nc/GTiff/tamsat_precip_2001.tif"
-    )
-    geoT = g.GetGeoTransform()
-    proj = g.GetProjectionRef()
-    nx, ny = g.RasterXSize, g.RasterYSize
-    for variable in TAMSAT_VARIABLES:
-        ds = get_tamsat_ds(variable)
-        for k, v in clim_periods.items():
-            print(variable, k)
-            m, s = calculate_climatology(
-                ds, first_year=v[0], period="time.month", last_year=v[1]
-            )
-=======
     if TAMSAT:
         ####### TAMSAT
         g = gdal.Open(
@@ -112,7 +81,6 @@
                 m, s = calculate_climatology(
                     ds, first_year=v[0], period="time.month", last_year=v[1]
                 )
->>>>>>> ac8c26ff
 
                 fname = f"/gws/nopw/j04/odanceo/public/soil_moisture/nc/GTiff/clim_mean_{variable}_{k}.tif"
                 to_tif(m.compute(), fname, nx, ny, 12, geoT, proj)
